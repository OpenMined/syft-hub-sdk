"""
SyftBox RPC client for communicating with services via cache server
"""
import asyncio
import json
import httpx
import logging

from typing import Dict, Any, Optional, Union
from urllib.parse import quote, urljoin

from ..core.exceptions import NetworkError, RPCError, PollingTimeoutError, PollingError, TransactionTokenCreationError
from ..core.types import ServiceType
from ..models.service_info import ServiceInfo
from ..utils.spinner import AsyncSpinner
from .accounting_client import AccountingClient
from .auth_client import SyftBoxAuthClient
from .endpoint_client import ServiceEndpoints
from .request_client import SyftBoxAPIClient, HTTPClient, RequestArgs

logger = logging.getLogger(__name__)

class SyftBoxRPCClient(SyftBoxAPIClient):
    """Client for making RPC calls to SyftBox services via cache server."""
    
    def __init__(self, 
            cache_server_url: str = "https://syftbox.net",
            timeout: float = 30.0,
            max_poll_attempts: int = 30,
            poll_interval: float = 3.0,
            accounting_client: Optional[AccountingClient] = None,
            syftbox_auth_client: Optional[SyftBoxAuthClient] = None,
            http_client: Optional[HTTPClient] = None,
        ):
        """Initialize RPC client.
        
        Args:
            cache_server_url: URL of the SyftBox cache server
            timeout: Request timeout in seconds
            max_poll_attempts: Maximum polling attempts for async responses
            poll_interval: Seconds between polling attempts
            accounting_client: Optional accounting client for payments
            syftbox_auth_client: Optional SyftBox auth client for authentication
            http_client: Optional HTTP client instance
        """
        # Initialize parent SyftBoxAPIClient
        super().__init__(cache_server_url, http_client)
        
        # RPC-specific configuration
        self.max_poll_attempts = max_poll_attempts
        self.poll_interval = poll_interval
        self.timeout = timeout
        
        # Authentication and accounting clients
        self.accounting_client = accounting_client or AccountingClient()
        self.syftbox_auth_client = syftbox_auth_client or SyftBoxAuthClient()
        
        # Get user email from SyftBox auth (with guest fallback)
        self.from_email = self.syftbox_auth_client.get_user_email()
    
    async def close(self):
        """Close client and cleanup resources."""
        await super().close()
        if self.syftbox_auth_client:
            await self.syftbox_auth_client.close()
    
    async def call_rpc(self, 
                    syft_url: str, 
                    payload: Optional[Dict[str, Any]] = None,  
                    query_params: Optional[Dict[str, Any]] = None,
                    headers: Optional[Dict[str, str]] = None,
                    method: str = "POST",
                    show_spinner: bool = True,
                    args: Optional[RequestArgs] = None,
                    ) -> Dict[str, Any]:
        """Make an RPC call to a SyftBox service.
        
        Args:
            syft_url: The syft:// URL to call
            payload: JSON payload to send (for POST/PUT requests)
            query_params: Query parameters (for GET requests or additional params)
            headers: Additional headers (optional)
            method: HTTP method to use (GET or POST)
            show_spinner: Whether to show spinner during polling
            args: Additional request arguments
            
        Returns:
            Response data from the service
            
        Raises:
            NetworkError: For HTTP/network issues
            RPCError: For RPC-specific errors
            PollingTimeoutError: When polling times out
        """

        if args is None:
            args = RequestArgs()
            
        try:
            # Build base query parameters for SyftBox
            syftbox_params = {
                "suffix-sender": "true",
                "x-syft-url": syft_url,
                "x-syft-from": self.from_email
            }

            # Add raw parameter if specified in headers
            if headers and headers.get("x-syft-raw"):
                syftbox_params["x-syft-raw"] = headers["x-syft-raw"]
            
            # Merge with user-provided query params
            if query_params:
                syftbox_params.update(query_params)

            # Prepare request headers
            request_headers = {
                "Accept": "application/json",
                "x-syft-from": self.from_email,
                **(headers or {})
            }
            
            # Add SyftBox authentication if available
            auth_token = await self.syftbox_auth_client.get_auth_token()
            if auth_token:
                request_headers["Authorization"] = f"Bearer {auth_token}"

            # Prepare request data
            request_data = None
            if payload is not None:
                request_data = payload.copy()
                request_headers["Content-Type"] = "application/json"
            
            # Handle accounting token injection independently
            if args.is_accounting:
                recipient_email, service_identifier = self._parse_service_info_from_url(syft_url)
                if request_data is None:
                    request_data = {}
                
                if self.accounting_client.is_configured():
                    # Use accounting email as sender when we have accounting tokens
                    accounting_email = self.accounting_client.get_email()
                    request_data["user_email"] = accounting_email
                    
                    try:
                        recipient_email = syft_url.split('//')[1].split('/')[0]
                        transaction_token = await self.accounting_client.create_transaction_token(
                            recipient_email=recipient_email
                        )
                        request_data["transaction_token"] = transaction_token
                        logger.debug(f"Added accounting token for {service_identifier}")
                    except Exception as e:
                        raise TransactionTokenCreationError(f"Failed to create accounting token: {e}", recipient_email=recipient_email)
                else:
                    # Guest mode - use the current from_email
                    request_data["user_email"] = self.from_email
                    logger.debug(f"Guest mode request to {service_identifier} - no accounting token available")

            # Make the unified request
            response = await self.http_client.request(
                f"{self.base_url}/api/v1/send/msg",
                method,
                params=syftbox_params,
                json=request_data,
                headers=request_headers,
                args=args
            )

            # Handle response (same for all methods)
            if response.status_code == 200:
                # Immediate response
                data = response.json()
                return data
            
            elif response.status_code == 202:
                # Async response - need to poll
                data = response.json()
                request_id = data.get("request_id")
                
                if not request_id:
                    raise RPCError("Received 202 but no request_id", syft_url)

                # Extract poll URL from response
                poll_url_path = None
                if "data" in data and "poll_url" in data["data"]:
                    poll_url_path = data["data"]["poll_url"]
                elif "location" in response.headers:
                    poll_url_path = response.headers["location"]
                
                if not poll_url_path:
                    raise RPCError("Async response but no poll URL found", syft_url)
                
                # Poll for the actual response
                return await self._poll_for_response(poll_url_path, syft_url, request_id, show_spinner)

            else:
                # Error response
                try:
                    error_data = response.json()
                    logger.debug(f"Error response data: {error_data}")
                    error_msg = error_data.get("message", f"HTTP {response.status_code}")

                    # Don't log "Permission denied" as ERROR - it's often expected for non-existent services
                    if error_msg == "Permission denied.":
                        logger.debug(f"Got expected permission denied response from {syft_url}")
                    else:
                        logger.error(f"Got error response from {error_msg}")
                except:
                    error_msg = f"HTTP {response.status_code}: {response.text}"
                    logger.error(f"Got error message from {error_msg}")
                raise NetworkError(
                    f"RPC call failed: {error_msg}",
                    syft_url,
                    response.status_code
                )
        
        except httpx.TimeoutException:
            raise NetworkError(f"Request timeout after {self.timeout}s", syft_url)
        except httpx.RequestError as e:
            raise NetworkError(f"Request failed: {e}", syft_url)
        except json.JSONDecodeError as e:
            raise RPCError(f"Invalid JSON response: {e}", syft_url)
    
    async def _poll_for_response(self, 
                                 poll_url_path: str, 
                                 syft_url: str, 
                                 request_id: str,
                                 show_spinner: bool = True,
                                ) -> Dict[str, Any]:
        """Poll for an async RPC response.
        
        Args:
            poll_url_path: Path to poll (e.g., '/api/v1/poll/123')
            syft_url: Original syft URL for error context
            request_id: Request ID for logging
            show_spinner: Whether to show spinner during polling
            
        Returns:
            Final response data
            
        Raises:
            PollingTimeoutError: When max attempts reached
            PollingError: For polling-specific errors
        """
        # Build full poll URL
        poll_url = urljoin(self.base_url, poll_url_path.lstrip('/'))

        # Start spinner if enabled and requested
        spinner = None
        if show_spinner:
            spinner = AsyncSpinner("Waiting for service response")
            await spinner.start_async()
        try:
            for attempt in range(1, self.max_poll_attempts + 1):
                try:
                    # Prepare polling headers (include auth if available)
                    poll_headers = {
                        "Accept": "application/json",
                        "Content-Type": "application/json"
                    }
                    
                    # Add SyftBox auth token for polling requests too
                    auth_token = await self.syftbox_auth_client.get_auth_token()
                    if auth_token:
                        poll_headers["Authorization"] = f"Bearer {auth_token}"

                    # Make polling request
                    response = await self.http_client.get(
                        poll_url,
                        headers=poll_headers
                    )

                    if response.status_code == 200:
                        # Success - parse response
                        try:
                            data = response.json()
                        except json.JSONDecodeError:
                            raise PollingError("Invalid JSON in polling response", syft_url, poll_url)
                        
                        # Check response format
                        if "response" in data:
                            return data["response"]
                        elif "status" in data:
                            if data["status"] == "pending":
                                # Still processing, continue polling
                                pass
                            elif data["status"] == "error":
                                error_msg = data.get("message", "Unknown error during processing")
                                raise RPCError(f"Service error: {error_msg}", syft_url)
                            else:
                                # Other status, return as-is
                                return data
                        else:
                            # Assume data is the response
                            return data
                    
                    elif response.status_code == 202:
                        # Still processing
                        try:
                            data = response.json()
                            if data.get("error") == "timeout":
                                # Normal polling timeout, continue
                                pass
                            else:
                                logger.debug(f"202 response: {data}")
                        except json.JSONDecodeError:
                            pass
                    
                    elif response.status_code == 404:
                        # Request not found
                        try:
                            data = response.json()
                            error_msg = data.get("message", "Request not found")
                        except:
                            error_msg = "Request not found"
                        raise PollingError(f"Polling failed: {error_msg}", syft_url, poll_url)
                    
                    elif response.status_code == 500:
                        # Server error
                        try:
                            data = response.json()
                            if data.get("error") == "No response exists. Polling timed out":
                                # This is a normal timeout, continue polling
                                pass
                            else:
                                raise PollingError(f"Server error: {data.get('message', 'Unknown')}", syft_url, poll_url)
                        except json.JSONDecodeError:
                            raise PollingError("Server error during polling", syft_url, poll_url)
                    
                    else:
                        # Other error
                        raise PollingError(f"Polling failed with status {response.status_code}", syft_url, poll_url)
                    
                    # Wait before next attempt
                    if attempt < self.max_poll_attempts:
                        await asyncio.sleep(self.poll_interval)
                
                except httpx.TimeoutException:
                    logger.warning(f"Polling timeout on attempt {attempt} for {request_id}")
                    if attempt == self.max_poll_attempts:
                        raise PollingTimeoutError(syft_url, attempt, self.max_poll_attempts)
                except httpx.RequestError as e:
                    logger.warning(f"Polling request error on attempt {attempt}: {e}")
                    if attempt == self.max_poll_attempts:
                        raise PollingError(f"Network error during polling: {e}", syft_url, poll_url)
            
            # Max attempts reached
            raise PollingTimeoutError(syft_url, self.max_poll_attempts, self.max_poll_attempts)
        finally:
            # Always stop spinner, even if an exception occurs
            if spinner:
                await spinner.stop_async("Response received")

    async def call_health(self, service_info: ServiceInfo) -> Dict[str, Any]:
        """Call the health endpoint of a service.
        
        Args:
            service_info: Service information
            
        Returns:
            Health response data
        """

        # Health checks don't need auth or accounting - use guest mode
        health_args = RequestArgs(is_accounting=False)

        endpoints = ServiceEndpoints(service_info.datasite, service_info.name)
        syft_url = endpoints.health_url()
        return await self.call_rpc(syft_url, payload=None, method="GET", show_spinner=False, args=health_args)
    
    async def call_chat(self, service_info: ServiceInfo, request_data: Dict[str, Any]) -> Dict[str, Any]:
        """Call the chat endpoint of a service.
        
        Args:
            service_info: Service information
            request_data: Chat request payload
            
        Returns:
            Chat response data
        """
        # Hard-code service name to tinyllama:latest
        if "model" in request_data:
            request_data = request_data.copy()
            request_data["model"] = "tinyllama:latest"

        # Check if this is a free service to avoid payment validation errors
        chat_service = service_info.get_service_info(ServiceType.CHAT)
        is_free_service = chat_service and chat_service.pricing == 0.0
        
        chat_args = RequestArgs(
            is_accounting=not is_free_service,  # Disable accounting for free services
            # timeout=60.0,        # Longer timeout for chat
            # skip_loader=False    # Show spinner
            # email=self.accounting_client.get_email() if self.accounting_client.is_configured() else None
        )

        endpoints = ServiceEndpoints(service_info.datasite, service_info.name)
        syft_url = endpoints.chat_url()
        return await self.call_rpc(syft_url, payload=request_data, args=chat_args)

    async def call_search(self, service_info: ServiceInfo, request_data: Dict[str, Any]) -> Dict[str, Any]:
        """Call the search endpoint of a service.
        
        Args:
            service_info: Service information
            request_data: Search request payload
            
        Returns:
            Search response data
        """
        # Hard-code service name to tinyllama:latest
        if "model" in request_data:
            request_data = request_data.copy()
            request_data["model"] = "tinyllama:latest"

        # Check if this is a free service to avoid payment validation errors
        search_service = service_info.get_service_info(ServiceType.SEARCH)
        is_free_service = search_service and search_service.pricing == 0.0

        search_args = RequestArgs(
<<<<<<< HEAD
            is_accounting=True,  # Enable accounting for search
=======
            is_accounting=not is_free_service,  # Disable accounting for free services
>>>>>>> bcb9193d
        )

        endpoints = ServiceEndpoints(service_info.datasite, service_info.name)
        syft_url = endpoints.search_url()
        return await self.call_rpc(syft_url, payload=request_data, args=search_args)

    async def call_custom_endpoint(self, 
                                   service_info: ServiceInfo, 
                                   endpoint: str,
                                   request_data: Optional[Dict[str, Any]] = None,
                                   method: str = "POST",
                                   query_params: Optional[Dict[str, Any]] = None) -> Dict[str, Any]:
        """Call a custom endpoint of a service.
        
        Args:
            service_info: Service information
            endpoint: Custom endpoint name
            request_data: Request payload (for POST/PUT)
            method: HTTP method to use
            query_params: Query parameters (for GET or additional params)
            
        Returns:
            Response data
        """
        endpoints = ServiceEndpoints(service_info.datasite, service_info.name)
        syft_url = endpoints.custom_endpoint_url(endpoint)
        
        return await self.call_rpc(
            syft_url, 
            payload=request_data, 
            query_params=query_params,
            method=method
        )
    
    def _parse_service_info_from_url(self, syft_url: str) -> tuple[str, str]:
        """Parse datasite email and service name from syft URL.
        
        Args:
            syft_url: URL like 'syft://callis@openmined.org/app_data/carl-model/rpc/chat'
            
        Returns:
            Tuple of (recipient_email, service_identifier)
        """
        try:
            # parse datasite
            url_parts = syft_url.split('//')
            if len(url_parts) > 1:
                path_parts = url_parts[1].split('/')
                recipient_email = path_parts[0]  # callis@openmined.org
                service_name = path_parts[2] if len(path_parts) > 2 else "unknown"  # carl-model
                return recipient_email, f"{recipient_email}/{service_name}"
            else:
                return "unknown", "unknown"
        except (IndexError, AttributeError):
            return "unknown", "unknown"<|MERGE_RESOLUTION|>--- conflicted
+++ resolved
@@ -417,11 +417,7 @@
         is_free_service = search_service and search_service.pricing == 0.0
 
         search_args = RequestArgs(
-<<<<<<< HEAD
-            is_accounting=True,  # Enable accounting for search
-=======
             is_accounting=not is_free_service,  # Disable accounting for free services
->>>>>>> bcb9193d
         )
 
         endpoints = ServiceEndpoints(service_info.datasite, service_info.name)
