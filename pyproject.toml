[build-system]
requires = ["setuptools>=80.9"]
build-backend = "setuptools.build_meta"

[project]
name = "syft-hub"
<<<<<<< HEAD
version = "0.1.2"
=======
version = "0.1.6"
>>>>>>> bcb9193d
description = "Python SDK for discovering and using AI models across the SyftBox network"
readme = "README.md"
requires-python = ">=3.9"
license = { text = "MIT" }
authors = [
    {name = "SyftBox Team", email = "info@openmined.org"},
    {name = "Irina B", email = "irina@openmined.org"},
    {name = "Callis E", email = "callis@openmined.org"},
]
maintainers = [
    {name = "SyftBox Team", email = "info@openmined.org"},
    {name = "Irina B", email = "irina@openmined.org"},
    {name = "Callis E", email = "callis@openmined.org"},
]

dependencies = [
    "httpx>=0.24.0",
    "rich>=13.0.0",
    "syft-core>=0.2.7",
    "fastsyftbox>=0.1.19",
<<<<<<< HEAD
    "ipython>=7.34.0",
=======
    "ipython==7.34.0",
>>>>>>> bcb9193d
    "jinja2>=3.1.6",
    "pydantic>=2.11.2",
    "requests>=2.32.3",
    "sqlmodel>=0.0.24",
    "typer>=0.15.2",
    "python-dotenv>=1.1.0",
    "pydantic-settings>=2.10.1",
<<<<<<< HEAD
    "syft-accounting-sdk",
    "PyJWT>=2.10.1",
=======
>>>>>>> bcb9193d
    "tabulate>=0.9.0",
    "aiohttp>=3.8.0",
    "colorama>=0.4.6",
    "fastapi>=0.104.0",
    "uvicorn>=0.24.0",
<<<<<<< HEAD
    "pandas>=2.0.0,<2.2.4",
    "asyncio>=4.0.0",
    "markdown2>=2.4.0",
]

[project.optional-dependencies]
chat = [
    "aiohttp>=3.8.0",
]
search = [
    "httpx>=0.24.0",
]
all = [
    "aiohttp>=3.8.0",
    "httpx>=0.24.0",
=======
    "syft-accounting-sdk>=0.1.0",
>>>>>>> bcb9193d
]

[project.urls]
Homepage = "https://syftbox.openmined.org"
Documentation = "https://docs.syftbox.openmined.org/nsai-sdk"
Repository = "https://github.com/OpenMined/syftbox-nsai-sdk"
"Bug Tracker" = "https://github.com/OpenMined/syftbox-nsai-sdk/issues"
Changelog = "https://github.com/OpenMined/syftbox-nsai-sdk/blob/main/CHANGELOG.md"

[tool.setuptools.packages.find]
where = ["."]
include = ["syft_hub*"]
<<<<<<< HEAD
=======
exclude = ["syft_nsai_sdk*"]
>>>>>>> bcb9193d

[project.scripts]
syft-hub = "syft_hub.cli:main"

[tool.hatch.version]
path = "syft_hub/__init__.py"

[tool.hatch.build.targets.wheel]
packages = ["syft_hub"]

testpaths = ["tests"]

[tool.uv]
dev-dependencies = [
    "openai>=1.70.0",
    "jupyter>=1.0.0",
    "ipykernel>=6.0.0",
    "matplotlib>=3.5.0",
]<|MERGE_RESOLUTION|>--- conflicted
+++ resolved
@@ -4,11 +4,7 @@
 
 [project]
 name = "syft-hub"
-<<<<<<< HEAD
-version = "0.1.2"
-=======
 version = "0.1.6"
->>>>>>> bcb9193d
 description = "Python SDK for discovering and using AI models across the SyftBox network"
 readme = "README.md"
 requires-python = ">=3.9"
@@ -29,30 +25,21 @@
     "rich>=13.0.0",
     "syft-core>=0.2.7",
     "fastsyftbox>=0.1.19",
-<<<<<<< HEAD
-    "ipython>=7.34.0",
-=======
     "ipython==7.34.0",
->>>>>>> bcb9193d
     "jinja2>=3.1.6",
     "pydantic>=2.11.2",
     "requests>=2.32.3",
     "sqlmodel>=0.0.24",
     "typer>=0.15.2",
-    "python-dotenv>=1.1.0",
+    "python-dotenv>=1.1.1",
     "pydantic-settings>=2.10.1",
-<<<<<<< HEAD
     "syft-accounting-sdk",
     "PyJWT>=2.10.1",
-=======
->>>>>>> bcb9193d
     "tabulate>=0.9.0",
     "aiohttp>=3.8.0",
     "colorama>=0.4.6",
     "fastapi>=0.104.0",
     "uvicorn>=0.24.0",
-<<<<<<< HEAD
-    "pandas>=2.0.0,<2.2.4",
     "asyncio>=4.0.0",
     "markdown2>=2.4.0",
 ]
@@ -67,9 +54,6 @@
 all = [
     "aiohttp>=3.8.0",
     "httpx>=0.24.0",
-=======
-    "syft-accounting-sdk>=0.1.0",
->>>>>>> bcb9193d
 ]
 
 [project.urls]
@@ -82,10 +66,6 @@
 [tool.setuptools.packages.find]
 where = ["."]
 include = ["syft_hub*"]
-<<<<<<< HEAD
-=======
-exclude = ["syft_nsai_sdk*"]
->>>>>>> bcb9193d
 
 [project.scripts]
 syft-hub = "syft_hub.cli:main"
