--- conflicted
+++ resolved
@@ -32,12 +32,8 @@
     "click<9.0.0,>=8.1.8",
     "sqlmodel>=0.0.24",
     "typer>=0.15.2",
-<<<<<<< HEAD
-    "python-dotenv>=1.1.1",
-=======
     "cryptography<44,>=41.0.5",
     "python-dotenv>=1.1.0",
->>>>>>> 6122b8bf
     "pydantic-settings>=2.10.1",
     "syft-accounting-sdk",
     "PyJWT>=2.10.1",
